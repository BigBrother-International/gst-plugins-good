/* GStreamer Adaptive Multi-Rate parser plugin
 * Copyright (C) 2006 Edgard Lima <edgard.lima@indt.org.br>
 * Copyright (C) 2008 Nokia Corporation. All rights reserved.
 *
 * Contact: Stefan Kost <stefan.kost@nokia.com>
 *
 * This library is free software; you can redistribute it and/or
 * modify it under the terms of the GNU Library General Public
 * License as published by the Free Software Foundation; either
 * version 2 of the License, or (at your option) any later version.
 *
 * This library is distributed in the hope that it will be useful,
 * but WITHOUT ANY WARRANTY; without even the implied warranty of
 * MERCHANTABILITY or FITNESS FOR A PARTICULAR PURPOSE.  See the GNU
 * Library General Public License for more details.
 *
 * You should have received a copy of the GNU Library General Public
 * License along with this library; if not, write to the
 * Free Software Foundation, Inc., 59 Temple Place - Suite 330,
 * Boston, MA 02111-1307, USA.
 */

/**
 * SECTION:element-amrparse
 * @short_description: AMR parser
 * @see_also: #GstAmrnbDec, #GstAmrnbEnc
 *
 * This is an AMR parser capable of handling both narrow-band and wideband
 * formats.
 *
 * <refsect2>
 * <title>Example launch line</title>
 * |[
 * gst-launch filesrc location=abc.amr ! amrparse ! amrdec ! audioresample ! audioconvert ! alsasink
 * ]|
 * </refsect2>
 */

#ifdef HAVE_CONFIG_H
#include "config.h"
#endif

#include <string.h>

#include "gstamrparse.h"


static GstStaticPadTemplate src_template = GST_STATIC_PAD_TEMPLATE ("src",
    GST_PAD_SRC,
    GST_PAD_ALWAYS,
    GST_STATIC_CAPS ("audio/AMR, " "rate = (int) 8000, " "channels = (int) 1;"
        "audio/AMR-WB, " "rate = (int) 16000, " "channels = (int) 1;")
    );

static GstStaticPadTemplate sink_template = GST_STATIC_PAD_TEMPLATE ("sink",
    GST_PAD_SINK,
    GST_PAD_ALWAYS,
    GST_STATIC_CAPS ("audio/x-amr-nb-sh; audio/x-amr-wb-sh"));

GST_DEBUG_CATEGORY_STATIC (amrparse_debug);
#define GST_CAT_DEFAULT amrparse_debug

static const gint block_size_nb[16] =
    { 12, 13, 15, 17, 19, 20, 26, 31, 5, 0, 0, 0, 0, 0, 0, 0 };

static const gint block_size_wb[16] =
    { 17, 23, 32, 36, 40, 46, 50, 58, 60, 5, -1, -1, -1, -1, 0, 0 };

/* AMR has a "hardcoded" framerate of 50fps */
#define AMR_FRAMES_PER_SECOND 50
#define AMR_FRAME_DURATION (GST_SECOND/AMR_FRAMES_PER_SECOND)
#define AMR_MIME_HEADER_SIZE 9

static gboolean gst_amr_parse_start (GstBaseParse * parse);
static gboolean gst_amr_parse_stop (GstBaseParse * parse);

static gboolean gst_amr_parse_sink_setcaps (GstBaseParse * parse,
    GstCaps * caps);
static GstCaps *gst_amr_parse_sink_getcaps (GstBaseParse * parse);

static gboolean gst_amr_parse_check_valid_frame (GstBaseParse * parse,
    GstBaseParseFrame * frame, guint * framesize, gint * skipsize);

static GstFlowReturn gst_amr_parse_parse_frame (GstBaseParse * parse,
    GstBaseParseFrame * frame);

<<<<<<< HEAD
G_DEFINE_TYPE (GstAmrParse, gst_amr_parse, GST_TYPE_BASE_PARSE);
=======
#define _do_init(bla) \
    GST_DEBUG_CATEGORY_INIT (amrparse_debug, "amrparse", 0, \
                             "AMR-NB audio stream parser");

GST_BOILERPLATE_FULL (GstAmrParse, gst_amr_parse, GstBaseParse,
    GST_TYPE_BASE_PARSE, _do_init);
>>>>>>> a3bc4319

/**
 * gst_amr_parse_class_init:
 * @klass: GstAmrParseClass.
 *
 */
static void
gst_amr_parse_class_init (GstAmrParseClass * klass)
{
  GstElementClass *element_class = GST_ELEMENT_CLASS (klass);
  GstBaseParseClass *parse_class = GST_BASE_PARSE_CLASS (klass);

  GST_DEBUG_CATEGORY_INIT (amrparse_debug, "amrparse", 0,
      "AMR-NB audio stream parser");

  gst_element_class_add_pad_template (element_class,
      gst_static_pad_template_get (&sink_template));
  gst_element_class_add_pad_template (element_class,
      gst_static_pad_template_get (&src_template));

  gst_element_class_set_details_simple (element_class,
      "AMR audio stream parser", "Codec/Parser/Audio",
      "Adaptive Multi-Rate audio parser",
      "Ronald Bultje <rbultje@ronald.bitfreak.net>");

  parse_class->start = GST_DEBUG_FUNCPTR (gst_amr_parse_start);
  parse_class->stop = GST_DEBUG_FUNCPTR (gst_amr_parse_stop);
  parse_class->set_sink_caps = GST_DEBUG_FUNCPTR (gst_amr_parse_sink_setcaps);
  parse_class->get_sink_caps = GST_DEBUG_FUNCPTR (gst_amr_parse_sink_getcaps);
  parse_class->parse_frame = GST_DEBUG_FUNCPTR (gst_amr_parse_parse_frame);
  parse_class->check_valid_frame =
      GST_DEBUG_FUNCPTR (gst_amr_parse_check_valid_frame);
}


/**
 * gst_amr_parse_init:
 * @amrparse: #GstAmrParse
 * @klass: #GstAmrParseClass.
 *
 */
static void
gst_amr_parse_init (GstAmrParse * amrparse)
{
  /* init rest */
  gst_base_parse_set_min_frame_size (GST_BASE_PARSE (amrparse), 62);
  GST_DEBUG ("initialized");

}


/**
 * gst_amr_parse_set_src_caps:
 * @amrparse: #GstAmrParse.
 *
 * Set source pad caps according to current knowledge about the
 * audio stream.
 *
 * Returns: TRUE if caps were successfully set.
 */
static gboolean
gst_amr_parse_set_src_caps (GstAmrParse * amrparse)
{
  GstCaps *src_caps = NULL;
  gboolean res = FALSE;

  if (amrparse->wide) {
    GST_DEBUG_OBJECT (amrparse, "setting srcpad caps to AMR-WB");
    src_caps = gst_caps_new_simple ("audio/AMR-WB",
        "channels", G_TYPE_INT, 1, "rate", G_TYPE_INT, 16000, NULL);
  } else {
    GST_DEBUG_OBJECT (amrparse, "setting srcpad caps to AMR-NB");
    /* Max. size of NB frame is 31 bytes, so we can set the min. frame
       size to 32 (+1 for next frame header) */
    gst_base_parse_set_min_frame_size (GST_BASE_PARSE (amrparse), 32);
    src_caps = gst_caps_new_simple ("audio/AMR",
        "channels", G_TYPE_INT, 1, "rate", G_TYPE_INT, 8000, NULL);
  }
  gst_pad_use_fixed_caps (GST_BASE_PARSE (amrparse)->srcpad);
  res = gst_pad_set_caps (GST_BASE_PARSE (amrparse)->srcpad, src_caps);
  gst_caps_unref (src_caps);
  return res;
}


/**
 * gst_amr_parse_sink_setcaps:
 * @sinkpad: GstPad
 * @caps: GstCaps
 *
 * Returns: TRUE on success.
 */
static gboolean
gst_amr_parse_sink_setcaps (GstBaseParse * parse, GstCaps * caps)
{
  GstAmrParse *amrparse;
  GstStructure *structure;
  const gchar *name;

  amrparse = GST_AMR_PARSE (parse);
  structure = gst_caps_get_structure (caps, 0);
  name = gst_structure_get_name (structure);

  GST_DEBUG_OBJECT (amrparse, "setcaps: %s", name);

  if (!strncmp (name, "audio/x-amr-wb-sh", 17)) {
    amrparse->block_size = block_size_wb;
    amrparse->wide = 1;
  } else if (!strncmp (name, "audio/x-amr-nb-sh", 17)) {
    amrparse->block_size = block_size_nb;
    amrparse->wide = 0;
  } else {
    GST_WARNING ("Unknown caps");
    return FALSE;
  }

  amrparse->need_header = FALSE;
  gst_base_parse_set_frame_rate (GST_BASE_PARSE (amrparse), 50, 1, 2, 2);
  gst_amr_parse_set_src_caps (amrparse);
  return TRUE;
}

/**
 * gst_amr_parse_parse_header:
 * @amrparse: #GstAmrParse
 * @data: Header data to be parsed.
 * @skipsize: Output argument where the frame size will be stored.
 *
 * Check if the given data contains an AMR mime header.
 *
 * Returns: TRUE on success.
 */
static gboolean
gst_amr_parse_parse_header (GstAmrParse * amrparse,
    const guint8 * data, gint * skipsize)
{
  GST_DEBUG_OBJECT (amrparse, "Parsing header data");

  if (!memcmp (data, "#!AMR-WB\n", 9)) {
    GST_DEBUG_OBJECT (amrparse, "AMR-WB detected");
    amrparse->block_size = block_size_wb;
    amrparse->wide = TRUE;
    *skipsize = amrparse->header = 9;
  } else if (!memcmp (data, "#!AMR\n", 6)) {
    GST_DEBUG_OBJECT (amrparse, "AMR-NB detected");
    amrparse->block_size = block_size_nb;
    amrparse->wide = FALSE;
    *skipsize = amrparse->header = 6;
  } else
    return FALSE;

  gst_amr_parse_set_src_caps (amrparse);
  return TRUE;
}


/**
 * gst_amr_parse_check_valid_frame:
 * @parse: #GstBaseParse.
 * @buffer: #GstBuffer.
 * @framesize: Output variable where the found frame size is put.
 * @skipsize: Output variable which tells how much data needs to be skipped
 *            until a frame header is found.
 *
 * Implementation of "check_valid_frame" vmethod in #GstBaseParse class.
 *
 * Returns: TRUE if the given data contains valid frame.
 */
static gboolean
gst_amr_parse_check_valid_frame (GstBaseParse * parse,
    GstBaseParseFrame * frame, guint * framesize, gint * skipsize)
{
  GstBuffer *buffer;
  guint8 *data;
  gsize size;
  gint fsize, mode, dsize;
  GstAmrParse *amrparse;
  gboolean ret = FALSE;

  amrparse = GST_AMR_PARSE (parse);
  buffer = frame->buffer;

  data = gst_buffer_map (buffer, &size, NULL, GST_MAP_READ);
  dsize = size;

  GST_LOG ("buffer: %d bytes", dsize);

  if (amrparse->need_header) {
    if (dsize >= AMR_MIME_HEADER_SIZE &&
        gst_amr_parse_parse_header (amrparse, data, skipsize)) {
      amrparse->need_header = FALSE;
      gst_base_parse_set_frame_rate (GST_BASE_PARSE (amrparse), 50, 1, 2, 2);
    } else {
      GST_WARNING ("media doesn't look like a AMR format");
    }
    /* We return FALSE, so this frame won't get pushed forward. Instead,
       the "skip" value is set, so next time we will receive a valid frame. */
    goto done;
  }

  /* Does this look like a possible frame header candidate? */
  if ((data[0] & 0x83) == 0) {
    /* Yep. Retrieve the frame size */
    mode = (data[0] >> 3) & 0x0F;
    fsize = amrparse->block_size[mode] + 1;     /* +1 for the header byte */

    /* We recognize this data as a valid frame when:
     *     - We are in sync. There is no need for extra checks then
     *     - We are in EOS. There might not be enough data to check next frame
     *     - Sync is lost, but the following data after this frame seem
     *       to contain a valid header as well (and there is enough data to
     *       perform this check)
     */
    if (fsize) {
      gboolean found = FALSE;

      /* in sync, no further check */
      if (!GST_BASE_PARSE_LOST_SYNC (parse)) {
        found = TRUE;
      } else if (dsize > fsize) {
        /* enough data, check for next sync */
        if ((data[fsize] & 0x83) == 0)
          found = TRUE;
      } else if (GST_BASE_PARSE_DRAINING (parse)) {
        /* not enough, but draining, so ok */
        found = TRUE;
      } else {
        /* indicate we need not skip, but need more data */
        *skipsize = 0;
        *framesize = fsize + 1;
      }
      if (found) {
        *framesize = fsize;
        return TRUE;
      }
    }
  }
  GST_LOG ("sync lost");

done:
  gst_buffer_unmap (buffer, data, size);

  return ret;
}


/**
 * gst_amr_parse_parse_frame:
 * @parse: #GstBaseParse.
 * @buffer: #GstBuffer.
 *
 * Implementation of "parse" vmethod in #GstBaseParse class.
 *
 * Returns: #GstFlowReturn defining the parsing status.
 */
static GstFlowReturn
gst_amr_parse_parse_frame (GstBaseParse * parse, GstBaseParseFrame * frame)
{
  return GST_FLOW_OK;
}


/**
 * gst_amr_parse_start:
 * @parse: #GstBaseParse.
 *
 * Implementation of "start" vmethod in #GstBaseParse class.
 *
 * Returns: TRUE on success.
 */
static gboolean
gst_amr_parse_start (GstBaseParse * parse)
{
  GstAmrParse *amrparse;

  amrparse = GST_AMR_PARSE (parse);
  GST_DEBUG ("start");
  amrparse->need_header = TRUE;
  amrparse->header = 0;
  return TRUE;
}


/**
 * gst_amr_parse_stop:
 * @parse: #GstBaseParse.
 *
 * Implementation of "stop" vmethod in #GstBaseParse class.
 *
 * Returns: TRUE on success.
 */
static gboolean
gst_amr_parse_stop (GstBaseParse * parse)
{
  GstAmrParse *amrparse;

  amrparse = GST_AMR_PARSE (parse);
  GST_DEBUG ("stop");
  amrparse->need_header = TRUE;
  amrparse->header = 0;
  return TRUE;
}

static GstCaps *
gst_amr_parse_sink_getcaps (GstBaseParse * parse)
{
  GstCaps *peercaps;
  GstCaps *res;

  peercaps = gst_pad_get_allowed_caps (GST_BASE_PARSE_SRC_PAD (parse));
  if (peercaps) {
    guint i, n;

    /* Rename structure names */
    peercaps = gst_caps_make_writable (peercaps);
    n = gst_caps_get_size (peercaps);
    for (i = 0; i < n; i++) {
      GstStructure *s = gst_caps_get_structure (peercaps, i);

      if (gst_structure_has_name (s, "audio/AMR"))
        gst_structure_set_name (s, "audio/x-amr-nb-sh");
      else
        gst_structure_set_name (s, "audio/x-amr-wb-sh");
    }

    res =
        gst_caps_intersect_full (peercaps,
        gst_pad_get_pad_template_caps (GST_BASE_PARSE_SRC_PAD (parse)),
        GST_CAPS_INTERSECT_FIRST);
    gst_caps_unref (peercaps);
  } else {
    res =
        gst_caps_copy (gst_pad_get_pad_template_caps (GST_BASE_PARSE_SINK_PAD
            (parse)));
  }

  return res;
}<|MERGE_RESOLUTION|>--- conflicted
+++ resolved
@@ -76,7 +76,8 @@
 
 static gboolean gst_amr_parse_sink_setcaps (GstBaseParse * parse,
     GstCaps * caps);
-static GstCaps *gst_amr_parse_sink_getcaps (GstBaseParse * parse);
+static GstCaps *gst_amr_parse_sink_getcaps (GstBaseParse * parse,
+    GstCaps * filter);
 
 static gboolean gst_amr_parse_check_valid_frame (GstBaseParse * parse,
     GstBaseParseFrame * frame, guint * framesize, gint * skipsize);
@@ -84,16 +85,7 @@
 static GstFlowReturn gst_amr_parse_parse_frame (GstBaseParse * parse,
     GstBaseParseFrame * frame);
 
-<<<<<<< HEAD
 G_DEFINE_TYPE (GstAmrParse, gst_amr_parse, GST_TYPE_BASE_PARSE);
-=======
-#define _do_init(bla) \
-    GST_DEBUG_CATEGORY_INIT (amrparse_debug, "amrparse", 0, \
-                             "AMR-NB audio stream parser");
-
-GST_BOILERPLATE_FULL (GstAmrParse, gst_amr_parse, GstBaseParse,
-    GST_TYPE_BASE_PARSE, _do_init);
->>>>>>> a3bc4319
 
 /**
  * gst_amr_parse_class_init:
@@ -398,10 +390,12 @@
 }
 
 static GstCaps *
-gst_amr_parse_sink_getcaps (GstBaseParse * parse)
+gst_amr_parse_sink_getcaps (GstBaseParse * parse, GstCaps * filter)
 {
   GstCaps *peercaps;
   GstCaps *res;
+
+  /* FIXME: handle filter caps */
 
   peercaps = gst_pad_get_allowed_caps (GST_BASE_PARSE_SRC_PAD (parse));
   if (peercaps) {
