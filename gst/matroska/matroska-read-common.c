/* GStreamer Matroska muxer/demuxer
 * (c) 2003 Ronald Bultje <rbultje@ronald.bitfreak.net>
 * (c) 2006 Tim-Philipp Müller <tim centricular net>
 * (c) 2008 Sebastian Dröge <slomo@circular-chaos.org>
 * (c) 2011 Debarshi Ray <rishi@gnu.org>
 *
 * matroska-read-common.c: shared by matroska file/stream demuxer and parser
 *
 * This library is free software; you can redistribute it and/or
 * modify it under the terms of the GNU Library General Public
 * License as published by the Free Software Foundation; either
 * version 2 of the License, or (at your option) any later version.
 *
 * This library is distributed in the hope that it will be useful,
 * but WITHOUT ANY WARRANTY; without even the implied warranty of
 * MERCHANTABILITY or FITNESS FOR A PARTICULAR PURPOSE.  See the GNU
 * Library General Public License for more details.
 *
 * You should have received a copy of the GNU Library General Public
 * License along with this library; if not, write to the
 * Free Software Foundation, Inc., 59 Temple Place - Suite 330,
 * Boston, MA 02111-1307, USA.
 */

#ifdef HAVE_CONFIG_H
#include "config.h"
#endif

#include <stdio.h>
#include <string.h>

#ifdef HAVE_ZLIB
#include <zlib.h>
#endif

#ifdef HAVE_BZ2
#include <bzlib.h>
#endif

#include <gst/tag/tag.h>
#include <gst/base/gsttypefindhelper.h>

#include "lzo.h"

#include "ebml-read.h"
#include "matroska-read-common.h"

GST_DEBUG_CATEGORY (matroskareadcommon_debug);
#define GST_CAT_DEFAULT matroskareadcommon_debug

#define DEBUG_ELEMENT_START(common, ebml, element) \
    GST_DEBUG_OBJECT (common, "Parsing " element " element at offset %" \
        G_GUINT64_FORMAT, gst_ebml_read_get_pos (ebml))

#define DEBUG_ELEMENT_STOP(common, ebml, element, ret) \
    GST_DEBUG_OBJECT (common, "Parsing " element " element " \
        " finished with '%s'", gst_flow_get_name (ret))

#define GST_MATROSKA_TOC_UID_CHAPTER "chapter"
#define GST_MATROSKA_TOC_UID_EDITION "edition"
#define GST_MATROSKA_TOC_UID_EMPTY "empty"

static gboolean
gst_matroska_decompress_data (GstMatroskaTrackEncoding * enc,
    gpointer * data_out, gsize * size_out,
    GstMatroskaTrackCompressionAlgorithm algo)
{
  guint8 *new_data = NULL;
  guint new_size = 0;
  guint8 *data = *data_out;
  guint size = *size_out;
  gboolean ret = TRUE;

  if (algo == GST_MATROSKA_TRACK_COMPRESSION_ALGORITHM_ZLIB) {
#ifdef HAVE_ZLIB
    /* zlib encoded data */
    z_stream zstream;
    guint orig_size;
    int result;

    orig_size = size;
    zstream.zalloc = (alloc_func) 0;
    zstream.zfree = (free_func) 0;
    zstream.opaque = (voidpf) 0;
    if (inflateInit (&zstream) != Z_OK) {
      GST_WARNING ("zlib initialization failed.");
      ret = FALSE;
      goto out;
    }
    zstream.next_in = (Bytef *) data;
    zstream.avail_in = orig_size;
    new_size = orig_size;
    new_data = g_malloc (new_size);
    zstream.avail_out = new_size;
    zstream.next_out = (Bytef *) new_data;

    do {
      result = inflate (&zstream, Z_NO_FLUSH);
      if (result != Z_OK && result != Z_STREAM_END) {
        GST_WARNING ("zlib decompression failed.");
        g_free (new_data);
        inflateEnd (&zstream);
        break;
      }
      new_size += 4000;
      new_data = g_realloc (new_data, new_size);
      zstream.next_out = (Bytef *) (new_data + zstream.total_out);
      zstream.avail_out += 4000;
    } while (zstream.avail_in != 0 && result != Z_STREAM_END);

    if (result != Z_STREAM_END) {
      ret = FALSE;
      goto out;
    } else {
      new_size = zstream.total_out;
      inflateEnd (&zstream);
    }
#else
    GST_WARNING ("zlib encoded tracks not supported.");
    ret = FALSE;
    goto out;
#endif
  } else if (algo == GST_MATROSKA_TRACK_COMPRESSION_ALGORITHM_BZLIB) {
#ifdef HAVE_BZ2
    /* bzip2 encoded data */
    bz_stream bzstream;
    guint orig_size;
    int result;

    bzstream.bzalloc = NULL;
    bzstream.bzfree = NULL;
    bzstream.opaque = NULL;
    orig_size = size;

    if (BZ2_bzDecompressInit (&bzstream, 0, 0) != BZ_OK) {
      GST_WARNING ("bzip2 initialization failed.");
      ret = FALSE;
      goto out;
    }

    bzstream.next_in = (char *) data;
    bzstream.avail_in = orig_size;
    new_size = orig_size;
    new_data = g_malloc (new_size);
    bzstream.avail_out = new_size;
    bzstream.next_out = (char *) new_data;

    do {
      result = BZ2_bzDecompress (&bzstream);
      if (result != BZ_OK && result != BZ_STREAM_END) {
        GST_WARNING ("bzip2 decompression failed.");
        g_free (new_data);
        BZ2_bzDecompressEnd (&bzstream);
        break;
      }
      new_size += 4000;
      new_data = g_realloc (new_data, new_size);
      bzstream.next_out = (char *) (new_data + bzstream.total_out_lo32);
      bzstream.avail_out += 4000;
    } while (bzstream.avail_in != 0 && result != BZ_STREAM_END);

    if (result != BZ_STREAM_END) {
      ret = FALSE;
      goto out;
    } else {
      new_size = bzstream.total_out_lo32;
      BZ2_bzDecompressEnd (&bzstream);
    }
#else
    GST_WARNING ("bzip2 encoded tracks not supported.");
    ret = FALSE;
    goto out;
#endif
  } else if (algo == GST_MATROSKA_TRACK_COMPRESSION_ALGORITHM_LZO1X) {
    /* lzo encoded data */
    int result;
    int orig_size, out_size;

    orig_size = size;
    out_size = size;
    new_size = size;
    new_data = g_malloc (new_size);

    do {
      orig_size = size;
      out_size = new_size;

      result = lzo1x_decode (new_data, &out_size, data, &orig_size);

      if (orig_size > 0) {
        new_size += 4000;
        new_data = g_realloc (new_data, new_size);
      }
    } while (orig_size > 0 && result == LZO_OUTPUT_FULL);

    new_size -= out_size;

    if (result != LZO_OUTPUT_FULL) {
      GST_WARNING ("lzo decompression failed");
      g_free (new_data);

      ret = FALSE;
      goto out;
    }

  } else if (algo == GST_MATROSKA_TRACK_COMPRESSION_ALGORITHM_HEADERSTRIP) {
    /* header stripped encoded data */
    if (enc->comp_settings_length > 0) {
      new_data = g_malloc (size + enc->comp_settings_length);
      new_size = size + enc->comp_settings_length;

      memcpy (new_data, enc->comp_settings, enc->comp_settings_length);
      memcpy (new_data + enc->comp_settings_length, data, size);
    }
  } else {
    GST_ERROR ("invalid compression algorithm %d", algo);
    ret = FALSE;
  }

out:

  if (!ret) {
    *data_out = NULL;
    *size_out = 0;
  } else {
    *data_out = new_data;
    *size_out = new_size;
  }

  return ret;
}

GstFlowReturn
gst_matroska_decode_content_encodings (GArray * encodings)
{
  gint i;

  if (encodings == NULL)
    return GST_FLOW_OK;

  for (i = 0; i < encodings->len; i++) {
    GstMatroskaTrackEncoding *enc =
        &g_array_index (encodings, GstMatroskaTrackEncoding, i);
    gpointer data = NULL;
    gsize size;

    if ((enc->scope & GST_MATROSKA_TRACK_ENCODING_SCOPE_NEXT_CONTENT_ENCODING)
        == 0)
      continue;

    /* Encryption not supported yet */
    if (enc->type != 0)
      return GST_FLOW_ERROR;

    if (i + 1 >= encodings->len)
      return GST_FLOW_ERROR;

    if (enc->comp_settings_length == 0)
      continue;

    data = enc->comp_settings;
    size = enc->comp_settings_length;

    if (!gst_matroska_decompress_data (enc, &data, &size, enc->comp_algo))
      return GST_FLOW_ERROR;

    g_free (enc->comp_settings);

    enc->comp_settings = data;
    enc->comp_settings_length = size;
  }

  return GST_FLOW_OK;
}

gboolean
gst_matroska_decode_data (GArray * encodings, gpointer * data_out,
    gsize * size_out, GstMatroskaTrackEncodingScope scope, gboolean free)
{
  gpointer data;
  gsize size;
  gboolean ret = TRUE;
  gint i;

  g_return_val_if_fail (encodings != NULL, FALSE);
  g_return_val_if_fail (data_out != NULL && *data_out != NULL, FALSE);
  g_return_val_if_fail (size_out != NULL, FALSE);

  data = *data_out;
  size = *size_out;

  for (i = 0; i < encodings->len; i++) {
    GstMatroskaTrackEncoding *enc =
        &g_array_index (encodings, GstMatroskaTrackEncoding, i);
    gpointer new_data = NULL;
    gsize new_size = 0;

    if ((enc->scope & scope) == 0)
      continue;

    /* Encryption not supported yet */
    if (enc->type != 0) {
      ret = FALSE;
      break;
    }

    new_data = data;
    new_size = size;

    ret =
        gst_matroska_decompress_data (enc, &new_data, &new_size,
        enc->comp_algo);

    if (!ret)
      break;

    if ((data == *data_out && free) || (data != *data_out))
      g_free (data);

    data = new_data;
    size = new_size;
  }

  if (!ret) {
    if ((data == *data_out && free) || (data != *data_out))
      g_free (data);

    *data_out = NULL;
    *size_out = 0;
  } else {
    *data_out = data;
    *size_out = size;
  }

  return ret;
}

static gint
gst_matroska_index_compare (GstMatroskaIndex * i1, GstMatroskaIndex * i2)
{
  if (i1->time < i2->time)
    return -1;
  else if (i1->time > i2->time)
    return 1;
  else if (i1->block < i2->block)
    return -1;
  else if (i1->block > i2->block)
    return 1;
  else
    return 0;
}

gint
gst_matroska_index_seek_find (GstMatroskaIndex * i1, GstClockTime * time,
    gpointer user_data)
{
  if (i1->time < *time)
    return -1;
  else if (i1->time > *time)
    return 1;
  else
    return 0;
}

GstMatroskaIndex *
gst_matroska_read_common_do_index_seek (GstMatroskaReadCommon * common,
    GstMatroskaTrackContext * track, gint64 seek_pos, GArray ** _index,
    gint * _entry_index)
{
  GstMatroskaIndex *entry = NULL;
  GArray *index;

  if (!common->index || !common->index->len)
    return NULL;

  /* find entry just before or at the requested position */
  if (track && track->index_table)
    index = track->index_table;
  else
    index = common->index;

  entry =
      gst_util_array_binary_search (index->data, index->len,
      sizeof (GstMatroskaIndex),
      (GCompareDataFunc) gst_matroska_index_seek_find, GST_SEARCH_MODE_BEFORE,
      &seek_pos, NULL);

  if (entry == NULL)
    entry = &g_array_index (index, GstMatroskaIndex, 0);

  if (_index)
    *_index = index;
  if (_entry_index)
    *_entry_index = entry - (GstMatroskaIndex *) index->data;

  return entry;
}

static gint
gst_matroska_read_common_encoding_cmp (GstMatroskaTrackEncoding * a,
    GstMatroskaTrackEncoding * b)
{
  if (b->order > a->order)
    return 1;
  else if (b->order < a->order)
    return -1;
  else
    return 0;
}

static gboolean
gst_matroska_read_common_encoding_order_unique (GArray * encodings, guint64
    order)
{
  gint i;

  if (encodings == NULL || encodings->len == 0)
    return TRUE;

  for (i = 0; i < encodings->len; i++)
    if (g_array_index (encodings, GstMatroskaTrackEncoding, i).order == order)
      return FALSE;

  return TRUE;
}

/* takes ownership of taglist */
void
gst_matroska_read_common_found_global_tag (GstMatroskaReadCommon * common,
    GstElement * el, GstTagList * taglist)
{
  if (common->global_tags) {
    /* nothing sent yet, add to cache */
    gst_tag_list_insert (common->global_tags, taglist, GST_TAG_MERGE_APPEND);
    gst_tag_list_free (taglist);
  } else {
    GstEvent *tag_event = gst_event_new_tag (taglist);
    gint i;

    /* hm, already sent, no need to cache and wait anymore */
    GST_DEBUG_OBJECT (common, "Sending late global tags %" GST_PTR_FORMAT,
        taglist);

    for (i = 0; i < common->src->len; i++) {
      GstMatroskaTrackContext *stream;

      stream = g_ptr_array_index (common->src, i);
      gst_pad_push_event (stream->pad, gst_event_ref (tag_event));
    }

    gst_event_unref (tag_event);
  }
}

gint64
gst_matroska_read_common_get_length (GstMatroskaReadCommon * common)
{
  gint64 end = -1;

  if (!gst_pad_peer_query_duration (common->sinkpad, GST_FORMAT_BYTES,
          &end) || end < 0)
    GST_DEBUG_OBJECT (common, "no upstream length");

  return end;
}

/* determine track to seek in */
GstMatroskaTrackContext *
gst_matroska_read_common_get_seek_track (GstMatroskaReadCommon * common,
    GstMatroskaTrackContext * track)
{
  gint i;

  if (track && track->type == GST_MATROSKA_TRACK_TYPE_VIDEO)
    return track;

  for (i = 0; i < common->src->len; i++) {
    GstMatroskaTrackContext *stream;

    stream = g_ptr_array_index (common->src, i);
    if (stream->type == GST_MATROSKA_TRACK_TYPE_VIDEO && stream->index_table)
      track = stream;
  }

  return track;
}

/* skip unknown or alike element */
GstFlowReturn
gst_matroska_read_common_parse_skip (GstMatroskaReadCommon * common,
    GstEbmlRead * ebml, const gchar * parent_name, guint id)
{
  if (id == GST_EBML_ID_VOID) {
    GST_DEBUG_OBJECT (common, "Skipping EBML Void element");
  } else if (id == GST_EBML_ID_CRC32) {
    GST_DEBUG_OBJECT (common, "Skipping EBML CRC32 element");
  } else {
    GST_WARNING_OBJECT (common,
        "Unknown %s subelement 0x%x - ignoring", parent_name, id);
  }

  return gst_ebml_read_skip (ebml);
}

static GstFlowReturn
gst_matroska_read_common_parse_attached_file (GstMatroskaReadCommon * common,
    GstEbmlRead * ebml, GstTagList * taglist)
{
  guint32 id;
  GstFlowReturn ret;
  gchar *description = NULL;
  gchar *filename = NULL;
  gchar *mimetype = NULL;
  guint8 *data = NULL;
  guint64 datalen = 0;

  DEBUG_ELEMENT_START (common, ebml, "AttachedFile");

  if ((ret = gst_ebml_read_master (ebml, &id)) != GST_FLOW_OK) {
    DEBUG_ELEMENT_STOP (common, ebml, "AttachedFile", ret);
    return ret;
  }

  while (ret == GST_FLOW_OK && gst_ebml_read_has_remaining (ebml, 1, TRUE)) {
    /* read all sub-entries */

    if ((ret = gst_ebml_peek_id (ebml, &id)) != GST_FLOW_OK)
      break;

    switch (id) {
      case GST_MATROSKA_ID_FILEDESCRIPTION:
        if (description) {
          GST_WARNING_OBJECT (common, "FileDescription can only appear once");
          break;
        }

        ret = gst_ebml_read_utf8 (ebml, &id, &description);
        GST_DEBUG_OBJECT (common, "FileDescription: %s",
            GST_STR_NULL (description));
        break;
      case GST_MATROSKA_ID_FILENAME:
        if (filename) {
          GST_WARNING_OBJECT (common, "FileName can only appear once");
          break;
        }

        ret = gst_ebml_read_utf8 (ebml, &id, &filename);

        GST_DEBUG_OBJECT (common, "FileName: %s", GST_STR_NULL (filename));
        break;
      case GST_MATROSKA_ID_FILEMIMETYPE:
        if (mimetype) {
          GST_WARNING_OBJECT (common, "FileMimeType can only appear once");
          break;
        }

        ret = gst_ebml_read_ascii (ebml, &id, &mimetype);
        GST_DEBUG_OBJECT (common, "FileMimeType: %s", GST_STR_NULL (mimetype));
        break;
      case GST_MATROSKA_ID_FILEDATA:
        if (data) {
          GST_WARNING_OBJECT (common, "FileData can only appear once");
          break;
        }

        ret = gst_ebml_read_binary (ebml, &id, &data, &datalen);
        GST_DEBUG_OBJECT (common, "FileData of size %" G_GUINT64_FORMAT,
            datalen);
        break;

      default:
        ret = gst_matroska_read_common_parse_skip (common, ebml,
            "AttachedFile", id);
        break;
      case GST_MATROSKA_ID_FILEUID:
        ret = gst_ebml_read_skip (ebml);
        break;
    }
  }

  DEBUG_ELEMENT_STOP (common, ebml, "AttachedFile", ret);

  if (filename && mimetype && data && datalen > 0) {
    GstTagImageType image_type = GST_TAG_IMAGE_TYPE_NONE;
    GstBuffer *tagbuffer = NULL;
    GstSample *tagsample = NULL;
    GstStructure *info = NULL;
    GstCaps *caps = NULL;
    gchar *filename_lc = g_utf8_strdown (filename, -1);

    GST_DEBUG_OBJECT (common, "Creating tag for attachment with "
        "filename '%s', mimetype '%s', description '%s', "
        "size %" G_GUINT64_FORMAT, filename, mimetype,
        GST_STR_NULL (description), datalen);

    /* TODO: better heuristics for different image types */
    if (strstr (filename_lc, "cover")) {
      if (strstr (filename_lc, "back"))
        image_type = GST_TAG_IMAGE_TYPE_BACK_COVER;
      else
        image_type = GST_TAG_IMAGE_TYPE_FRONT_COVER;
    } else if (g_str_has_prefix (mimetype, "image/") ||
        g_str_has_suffix (filename_lc, "png") ||
        g_str_has_suffix (filename_lc, "jpg") ||
        g_str_has_suffix (filename_lc, "jpeg") ||
        g_str_has_suffix (filename_lc, "gif") ||
        g_str_has_suffix (filename_lc, "bmp")) {
      image_type = GST_TAG_IMAGE_TYPE_UNDEFINED;
    }
    g_free (filename_lc);

    /* First try to create an image tag buffer from this */
    if (image_type != GST_TAG_IMAGE_TYPE_NONE) {
      tagsample =
          gst_tag_image_data_to_image_sample (data, datalen, image_type);

      if (!tagsample)
        image_type = GST_TAG_IMAGE_TYPE_NONE;
      else {
        data = NULL;
        tagbuffer = gst_buffer_ref (gst_sample_get_buffer (tagsample));
        caps = gst_caps_ref (gst_sample_get_caps (tagsample));
        info = gst_structure_copy (gst_sample_get_info (tagsample));
        gst_sample_unref (tagsample);
      }
    }

    /* if this failed create an attachment buffer */
    if (!tagbuffer) {
      tagbuffer = gst_buffer_new_wrapped (g_memdup (data, datalen), datalen);

      caps = gst_type_find_helper_for_buffer (NULL, tagbuffer, NULL);
      if (caps == NULL)
        caps = gst_caps_new_empty_simple (mimetype);
    }

    /* Set filename and description in the info */
    if (info == NULL)
      info = gst_structure_new_empty ("GstTagImageInfo");

    gst_structure_set (info, "filename", G_TYPE_STRING, filename, NULL);
    if (description)
      gst_structure_set (info, "description", G_TYPE_STRING, description, NULL);

    tagsample = gst_sample_new (tagbuffer, caps, NULL, info);

    GST_DEBUG_OBJECT (common,
        "Created attachment sample: %" GST_PTR_FORMAT, tagsample);

    /* and append to the tag list */
    if (image_type != GST_TAG_IMAGE_TYPE_NONE)
      gst_tag_list_add (taglist, GST_TAG_MERGE_APPEND, GST_TAG_IMAGE, tagsample,
          NULL);
    else
      gst_tag_list_add (taglist, GST_TAG_MERGE_APPEND, GST_TAG_ATTACHMENT,
          tagsample, NULL);

    /* the list adds it own ref */
    gst_sample_unref (tagsample);
  }

  g_free (filename);
  g_free (mimetype);
  g_free (data);
  g_free (description);

  return ret;
}

GstFlowReturn
gst_matroska_read_common_parse_attachments (GstMatroskaReadCommon * common,
    GstElement * el, GstEbmlRead * ebml)
{
  guint32 id;
  GstFlowReturn ret = GST_FLOW_OK;
  GstTagList *taglist;

  DEBUG_ELEMENT_START (common, ebml, "Attachments");

  if ((ret = gst_ebml_read_master (ebml, &id)) != GST_FLOW_OK) {
    DEBUG_ELEMENT_STOP (common, ebml, "Attachments", ret);
    return ret;
  }

  taglist = gst_tag_list_new_empty ();

  while (ret == GST_FLOW_OK && gst_ebml_read_has_remaining (ebml, 1, TRUE)) {
    if ((ret = gst_ebml_peek_id (ebml, &id)) != GST_FLOW_OK)
      break;

    switch (id) {
      case GST_MATROSKA_ID_ATTACHEDFILE:
        ret = gst_matroska_read_common_parse_attached_file (common, ebml,
            taglist);
        break;

      default:
        ret = gst_matroska_read_common_parse_skip (common, ebml,
            "Attachments", id);
        break;
    }
  }
  DEBUG_ELEMENT_STOP (common, ebml, "Attachments", ret);

  if (gst_structure_n_fields (GST_STRUCTURE (taglist)) > 0) {
    GST_DEBUG_OBJECT (common, "Storing attachment tags");
    gst_matroska_read_common_found_global_tag (common, el, taglist);
  } else {
    GST_DEBUG_OBJECT (common, "No valid attachments found");
    gst_tag_list_free (taglist);
  }

  common->attachments_parsed = TRUE;

  return ret;
}

static void
gst_matroska_read_common_parse_toc_tag (GstTocEntry * entry,
    GArray * edition_targets, GArray * chapter_targtes, GstTagList * tags)
{
  gchar *uid;
  guint i;
  guint64 tgt;
  GArray *targets;
  GList *cur;

  targets =
      (entry->type ==
      GST_TOC_ENTRY_TYPE_EDITION) ? edition_targets : chapter_targtes;

  for (i = 0; i < targets->len; ++i) {
    tgt = g_array_index (targets, guint64, i);

    if (tgt == 0)
      gst_tag_list_insert (entry->tags, tags, GST_TAG_MERGE_APPEND);
    else {
      uid = g_strdup_printf ("%" G_GUINT64_FORMAT, tgt);
      if (g_strcmp0 (entry->uid, uid) == 0)
        gst_tag_list_insert (entry->tags, tags, GST_TAG_MERGE_APPEND);
      g_free (uid);
    }
  }

  cur = entry->subentries;
  while (cur != NULL) {
    gst_matroska_read_common_parse_toc_tag (cur->data, edition_targets,
        chapter_targtes, tags);
    cur = cur->next;
  }
}

static GstFlowReturn
gst_matroska_read_common_parse_metadata_targets (GstMatroskaReadCommon * common,
    GstEbmlRead * ebml, GArray * edition_targets, GArray * chapter_targets)
{
  GstFlowReturn ret = GST_FLOW_OK;
  guint32 id;
  guint64 uid;

  DEBUG_ELEMENT_START (common, ebml, "TagTargets");

  if ((ret = gst_ebml_read_master (ebml, &id)) != GST_FLOW_OK) {
    DEBUG_ELEMENT_STOP (common, ebml, "TagTargets", ret);
    return ret;
  }

  while (ret == GST_FLOW_OK && gst_ebml_read_has_remaining (ebml, 1, TRUE)) {
    if ((ret = gst_ebml_peek_id (ebml, &id)) != GST_FLOW_OK)
      break;

    switch (id) {
      case GST_MATROSKA_ID_TARGETCHAPTERUID:
        if ((ret = gst_ebml_read_uint (ebml, &id, &uid)) == GST_FLOW_OK)
          g_array_append_val (chapter_targets, uid);
        break;

      case GST_MATROSKA_ID_TARGETEDITIONUID:
        if ((ret = gst_ebml_read_uint (ebml, &id, &uid)) == GST_FLOW_OK)
          g_array_append_val (edition_targets, uid);
        break;

      default:
        ret =
            gst_matroska_read_common_parse_skip (common, ebml, "TagTargets",
            id);
        break;
    }
  }

  DEBUG_ELEMENT_STOP (common, ebml, "TagTargets", ret);

  return ret;
}

static void
gst_matroska_read_common_postprocess_toc_entries (GList * toc_entries,
    guint64 max, const gchar * parent_uid)
{
  GstTocEntry *cur_info, *prev_info, *next_info;
  GList *cur_list, *prev_list, *next_list;
  gchar *iter_digit;
  gint i = 0;
  gint64 cur_start, prev_start, stop;

  cur_list = toc_entries;
  while (cur_list != NULL) {
    ++i;
    cur_info = cur_list->data;

    iter_digit = g_strdup_printf ("%d", i);

    switch (cur_info->type) {
      case GST_TOC_ENTRY_TYPE_EDITION:
        /* in Matroska terms edition has duration of full track */
        gst_toc_entry_set_start_stop (cur_info, 0, max);

        if (cur_info->uid == NULL)
          cur_info->uid =
              g_strconcat (parent_uid, "/", GST_MATROSKA_TOC_UID_EDITION,
              iter_digit, NULL);

        gst_matroska_read_common_postprocess_toc_entries (cur_info->subentries,
            max, cur_info->uid);
        break;

      case GST_TOC_ENTRY_TYPE_CHAPTER:
        prev_list = cur_list->prev;
        next_list = cur_list->next;

        if (prev_list != NULL)
          prev_info = prev_list->data;
        else
          prev_info = NULL;

        if (next_list != NULL)
          next_info = next_list->data;
        else
          next_info = NULL;

        if (cur_info->uid == NULL)
          cur_info->uid =
              g_strconcat (parent_uid, "/", GST_MATROSKA_TOC_UID_CHAPTER,
              iter_digit, NULL);

        /* updated stop time in previous chapter and it's subchapters */
        if (prev_info != NULL) {
          gst_toc_entry_get_start_stop (prev_info, &prev_start, &stop);
          gst_toc_entry_get_start_stop (cur_info, &cur_start, &stop);

          stop = cur_start;
          gst_toc_entry_set_start_stop (prev_info, prev_start, stop);

          gst_matroska_read_common_postprocess_toc_entries
              (prev_info->subentries, cur_start, prev_info->uid);
        }

        /* updated stop time in current chapter and it's subchapters */
        if (next_info == NULL) {
          gst_toc_entry_get_start_stop (cur_info, &cur_start, &stop);

          if (stop == -1) {
            stop = max;
            gst_toc_entry_set_start_stop (cur_info, cur_start, stop);
          }

          gst_matroska_read_common_postprocess_toc_entries
              (cur_info->subentries, stop, cur_info->uid);
        }
        break;
    }
    cur_list = cur_list->next;
    g_free (iter_digit);
  }
}

static GstFlowReturn
gst_matroska_read_common_parse_chapter_titles (GstMatroskaReadCommon * common,
    GstEbmlRead * ebml, GstTagList * titles)
{
  guint32 id;
  gchar *title = NULL;
  GstFlowReturn ret = GST_FLOW_OK;

  DEBUG_ELEMENT_START (common, ebml, "ChaptersTitles");


  if ((ret = gst_ebml_read_master (ebml, &id)) != GST_FLOW_OK) {
    DEBUG_ELEMENT_STOP (common, ebml, "ChaptersTitles", ret);
    return ret;
  }

  while (ret == GST_FLOW_OK && gst_ebml_read_has_remaining (ebml, 1, TRUE)) {
    if ((ret = gst_ebml_peek_id (ebml, &id)) != GST_FLOW_OK)
      break;

    switch (id) {
      case GST_MATROSKA_ID_CHAPSTRING:
        ret = gst_ebml_read_utf8 (ebml, &id, &title);
        break;

      default:
        ret =
            gst_matroska_read_common_parse_skip (common, ebml, "ChaptersTitles",
            id);
        break;
    }
  }

  DEBUG_ELEMENT_STOP (common, ebml, "ChaptersTitles", ret);

  if (title != NULL && ret == GST_FLOW_OK)
    gst_tag_list_add (titles, GST_TAG_MERGE_APPEND, GST_TAG_TITLE, title, NULL);

  g_free (title);
  return ret;
}

static GstFlowReturn
gst_matroska_read_common_parse_chapter_element (GstMatroskaReadCommon * common,
    GstEbmlRead * ebml, GstTocEntry * toc_entry)
{
  guint32 id;
  guint64 start_time = -1, stop_time = -1;
  guint64 is_hidden = 0, is_enabled = 1, uid = 0;
  GstFlowReturn ret = GST_FLOW_OK;
  GstTocEntry *chapter_info;
  GstTagList *titles;

  DEBUG_ELEMENT_START (common, ebml, "ChaptersElement");

  if ((ret = gst_ebml_read_master (ebml, &id)) != GST_FLOW_OK) {
    DEBUG_ELEMENT_STOP (common, ebml, "ChaptersElement", ret);
    return ret;
  }

  titles = gst_tag_list_new ();
  chapter_info = gst_toc_entry_new (GST_TOC_ENTRY_TYPE_CHAPTER,
      GST_MATROSKA_TOC_UID_EMPTY);

  while (ret == GST_FLOW_OK && gst_ebml_read_has_remaining (ebml, 1, TRUE)) {
    if ((ret = gst_ebml_peek_id (ebml, &id)) != GST_FLOW_OK)
      break;

    switch (id) {
      case GST_MATROSKA_ID_CHAPTERUID:
        ret = gst_ebml_read_uint (ebml, &id, &uid);
        break;

      case GST_MATROSKA_ID_CHAPTERTIMESTART:
        ret = gst_ebml_read_uint (ebml, &id, &start_time);
        break;

      case GST_MATROSKA_ID_CHAPTERTIMESTOP:
        ret = gst_ebml_read_uint (ebml, &id, &stop_time);
        break;

      case GST_MATROSKA_ID_CHAPTERATOM:
        ret =
            gst_matroska_read_common_parse_chapter_element (common, ebml,
            chapter_info);
        break;

      case GST_MATROSKA_ID_CHAPTERDISPLAY:
        ret =
            gst_matroska_read_common_parse_chapter_titles (common, ebml,
            titles);
        break;

      case GST_MATROSKA_ID_CHAPTERFLAGHIDDEN:
        ret = gst_ebml_read_uint (ebml, &id, &is_hidden);
        break;

      case GST_MATROSKA_ID_CHAPTERFLAGENABLED:
        ret = gst_ebml_read_uint (ebml, &id, &is_enabled);
        break;

      default:
        ret =
            gst_matroska_read_common_parse_skip (common, ebml,
            "ChaptersElement", id);
        break;
    }
  }

  gst_toc_entry_set_start_stop (chapter_info, start_time, stop_time);

  DEBUG_ELEMENT_STOP (common, ebml, "ChaptersElement", ret);

  g_free (chapter_info->uid);

  if (uid != 0)
    chapter_info->uid = g_strdup_printf ("%" G_GUINT64_FORMAT, uid);
  else
    chapter_info->uid = NULL;

  /* start time is mandatory and has no default value,
   * so we should skip chapters without it */
  if (is_hidden == 0 && is_enabled > 0 &&
      start_time != -1 && ret == GST_FLOW_OK) {
    if (!gst_tag_list_is_empty (titles))
      gst_tag_list_insert (chapter_info->tags, titles, GST_TAG_MERGE_APPEND);

    toc_entry->subentries = g_list_append (toc_entry->subentries, chapter_info);
  } else
    gst_toc_entry_free (chapter_info);

  gst_tag_list_free (titles);
  return ret;
}

static GstFlowReturn
gst_matroska_read_common_parse_chapter_edition (GstMatroskaReadCommon * common,
    GstEbmlRead * ebml, GstToc * toc)
{
  guint32 id;
  guint64 is_hidden = 0, uid = 0;
  GstFlowReturn ret = GST_FLOW_OK;
  GstTocEntry *edition_info;

  DEBUG_ELEMENT_START (common, ebml, "ChaptersEdition");

  if ((ret = gst_ebml_read_master (ebml, &id)) != GST_FLOW_OK) {
    DEBUG_ELEMENT_STOP (common, ebml, "ChaptersEdition", ret);
    return ret;
  }

  edition_info = gst_toc_entry_new (GST_TOC_ENTRY_TYPE_EDITION,
      GST_MATROSKA_TOC_UID_EMPTY);

  gst_toc_entry_set_start_stop (edition_info, -1, -1);

  while (ret == GST_FLOW_OK && gst_ebml_read_has_remaining (ebml, 1, TRUE)) {
    if ((ret = gst_ebml_peek_id (ebml, &id)) != GST_FLOW_OK)
      break;

    switch (id) {
      case GST_MATROSKA_ID_EDITIONUID:
        ret = gst_ebml_read_uint (ebml, &id, &uid);
        break;

      case GST_MATROSKA_ID_CHAPTERATOM:
        ret =
            gst_matroska_read_common_parse_chapter_element (common, ebml,
            edition_info);
        break;

      case GST_MATROSKA_ID_EDITIONFLAGHIDDEN:
        ret = gst_ebml_read_uint (ebml, &id, &is_hidden);
        break;

      default:
        ret =
            gst_matroska_read_common_parse_skip (common, ebml,
            "ChaptersEdition", id);
        break;
    }
  }

  DEBUG_ELEMENT_STOP (common, ebml, "ChaptersEdition", ret);

  g_free (edition_info->uid);

  if (uid != 0)
    edition_info->uid = g_strdup_printf ("%" G_GUINT64_FORMAT, uid);
  else
    edition_info->uid = NULL;

  if (is_hidden == 0 && edition_info->subentries != NULL && ret == GST_FLOW_OK)
    toc->entries = g_list_prepend (toc->entries, edition_info);
  else {
    GST_DEBUG_OBJECT (common,
        "Skipping empty or hidden edition in the chapters TOC");
    gst_toc_entry_free (edition_info);
  }

  return ret;
}

GstFlowReturn
gst_matroska_read_common_parse_chapters (GstMatroskaReadCommon * common,
    GstEbmlRead * ebml)
{
  guint32 id;
  GstFlowReturn ret = GST_FLOW_OK;
  GstToc *toc;

  DEBUG_ELEMENT_START (common, ebml, "Chapters");

  if ((ret = gst_ebml_read_master (ebml, &id)) != GST_FLOW_OK) {
    DEBUG_ELEMENT_STOP (common, ebml, "Chapters", ret);
    return ret;
  }

  toc = gst_toc_new ();

  while (ret == GST_FLOW_OK && gst_ebml_read_has_remaining (ebml, 1, TRUE)) {
    if ((ret = gst_ebml_peek_id (ebml, &id)) != GST_FLOW_OK)
      break;

    switch (id) {
      case GST_MATROSKA_ID_EDITIONENTRY:
        ret =
            gst_matroska_read_common_parse_chapter_edition (common, ebml, toc);
        break;

      default:
        ret =
            gst_matroska_read_common_parse_skip (common, ebml, "Chapters", id);
        break;
    }
  }

  if (toc->entries != NULL) {
    toc->entries = g_list_reverse (toc->entries);
    gst_matroska_read_common_postprocess_toc_entries (toc->entries,
        common->segment.duration, "");

    common->toc = toc;
  } else
    gst_toc_free (toc);

  common->chapters_parsed = TRUE;

  DEBUG_ELEMENT_STOP (common, ebml, "Chapters", ret);
  return ret;
}

GstFlowReturn
gst_matroska_read_common_parse_header (GstMatroskaReadCommon * common,
    GstEbmlRead * ebml)
{
  GstFlowReturn ret;
  gchar *doctype;
  guint version;
  guint32 id;

  /* this function is the first to be called */

  /* default init */
  doctype = NULL;
  version = 1;

  ret = gst_ebml_peek_id (ebml, &id);
  if (ret != GST_FLOW_OK)
    return ret;

  GST_DEBUG_OBJECT (common, "id: %08x", id);

  if (id != GST_EBML_ID_HEADER) {
    GST_ERROR_OBJECT (common, "Failed to read header");
    goto exit;
  }

  ret = gst_ebml_read_master (ebml, &id);
  if (ret != GST_FLOW_OK)
    return ret;

  while (gst_ebml_read_has_remaining (ebml, 1, TRUE)) {
    ret = gst_ebml_peek_id (ebml, &id);
    if (ret != GST_FLOW_OK)
      return ret;

    switch (id) {
        /* is our read version uptodate? */
      case GST_EBML_ID_EBMLREADVERSION:{
        guint64 num;

        ret = gst_ebml_read_uint (ebml, &id, &num);
        if (ret != GST_FLOW_OK)
          return ret;
        if (num != GST_EBML_VERSION) {
          GST_ERROR_OBJECT (ebml, "Unsupported EBML version %" G_GUINT64_FORMAT,
              num);
          return GST_FLOW_ERROR;
        }

        GST_DEBUG_OBJECT (ebml, "EbmlReadVersion: %" G_GUINT64_FORMAT, num);
        break;
      }

        /* we only handle 8 byte lengths at max */
      case GST_EBML_ID_EBMLMAXSIZELENGTH:{
        guint64 num;

        ret = gst_ebml_read_uint (ebml, &id, &num);
        if (ret != GST_FLOW_OK)
          return ret;
        if (num > sizeof (guint64)) {
          GST_ERROR_OBJECT (ebml,
              "Unsupported EBML maximum size %" G_GUINT64_FORMAT, num);
          return GST_FLOW_ERROR;
        }
        GST_DEBUG_OBJECT (ebml, "EbmlMaxSizeLength: %" G_GUINT64_FORMAT, num);
        break;
      }

        /* we handle 4 byte IDs at max */
      case GST_EBML_ID_EBMLMAXIDLENGTH:{
        guint64 num;

        ret = gst_ebml_read_uint (ebml, &id, &num);
        if (ret != GST_FLOW_OK)
          return ret;
        if (num > sizeof (guint32)) {
          GST_ERROR_OBJECT (ebml,
              "Unsupported EBML maximum ID %" G_GUINT64_FORMAT, num);
          return GST_FLOW_ERROR;
        }
        GST_DEBUG_OBJECT (ebml, "EbmlMaxIdLength: %" G_GUINT64_FORMAT, num);
        break;
      }

      case GST_EBML_ID_DOCTYPE:{
        gchar *text;

        ret = gst_ebml_read_ascii (ebml, &id, &text);
        if (ret != GST_FLOW_OK)
          return ret;

        GST_DEBUG_OBJECT (ebml, "EbmlDocType: %s", GST_STR_NULL (text));

        if (doctype)
          g_free (doctype);
        doctype = text;
        break;
      }

      case GST_EBML_ID_DOCTYPEREADVERSION:{
        guint64 num;

        ret = gst_ebml_read_uint (ebml, &id, &num);
        if (ret != GST_FLOW_OK)
          return ret;
        version = num;
        GST_DEBUG_OBJECT (ebml, "EbmlReadVersion: %" G_GUINT64_FORMAT, num);
        break;
      }

      default:
        ret = gst_matroska_read_common_parse_skip (common, ebml,
            "EBML header", id);
        if (ret != GST_FLOW_OK)
          return ret;
        break;

        /* we ignore these two, as they don't tell us anything we care about */
      case GST_EBML_ID_EBMLVERSION:
      case GST_EBML_ID_DOCTYPEVERSION:
        ret = gst_ebml_read_skip (ebml);
        if (ret != GST_FLOW_OK)
          return ret;
        break;
    }
  }

exit:

  if ((doctype != NULL && !strcmp (doctype, GST_MATROSKA_DOCTYPE_MATROSKA)) ||
      (doctype != NULL && !strcmp (doctype, GST_MATROSKA_DOCTYPE_WEBM)) ||
      (doctype == NULL)) {
    if (version <= 2) {
      if (doctype) {
        GST_INFO_OBJECT (common, "Input is %s version %d", doctype, version);
      } else {
        GST_WARNING_OBJECT (common, "Input is EBML without doctype, assuming "
            "matroska (version %d)", version);
      }
      ret = GST_FLOW_OK;
    } else {
      GST_ELEMENT_ERROR (common, STREAM, DEMUX, (NULL),
          ("Demuxer version (2) is too old to read %s version %d",
              GST_STR_NULL (doctype), version));
      ret = GST_FLOW_ERROR;
    }
    g_free (doctype);
  } else {
    GST_ELEMENT_ERROR (common, STREAM, WRONG_TYPE, (NULL),
        ("Input is not a matroska stream (doctype=%s)", doctype));
    ret = GST_FLOW_ERROR;
    g_free (doctype);
  }

  return ret;
}

static GstFlowReturn
gst_matroska_read_common_parse_index_cuetrack (GstMatroskaReadCommon * common,
    GstEbmlRead * ebml, guint * nentries)
{
  guint32 id;
  GstFlowReturn ret;
  GstMatroskaIndex idx;

  idx.pos = (guint64) - 1;
  idx.track = 0;
  idx.time = GST_CLOCK_TIME_NONE;
  idx.block = 1;

  DEBUG_ELEMENT_START (common, ebml, "CueTrackPositions");

  if ((ret = gst_ebml_read_master (ebml, &id)) != GST_FLOW_OK) {
    DEBUG_ELEMENT_STOP (common, ebml, "CueTrackPositions", ret);
    return ret;
  }

  while (ret == GST_FLOW_OK && gst_ebml_read_has_remaining (ebml, 1, TRUE)) {
    if ((ret = gst_ebml_peek_id (ebml, &id)) != GST_FLOW_OK)
      break;

    switch (id) {
        /* track number */
      case GST_MATROSKA_ID_CUETRACK:
      {
        guint64 num;

        if ((ret = gst_ebml_read_uint (ebml, &id, &num)) != GST_FLOW_OK)
          break;

        if (num == 0) {
          idx.track = 0;
          GST_WARNING_OBJECT (common, "Invalid CueTrack 0");
          break;
        }

        GST_DEBUG_OBJECT (common, "CueTrack: %" G_GUINT64_FORMAT, num);
        idx.track = num;
        break;
      }

        /* position in file */
      case GST_MATROSKA_ID_CUECLUSTERPOSITION:
      {
        guint64 num;

        if ((ret = gst_ebml_read_uint (ebml, &id, &num)) != GST_FLOW_OK)
          break;

        if (num > G_MAXINT64) {
          GST_WARNING_OBJECT (common, "CueClusterPosition %" G_GUINT64_FORMAT
              " too large", num);
          break;
        }

        idx.pos = num;
        break;
      }

        /* number of block in the cluster */
      case GST_MATROSKA_ID_CUEBLOCKNUMBER:
      {
        guint64 num;

        if ((ret = gst_ebml_read_uint (ebml, &id, &num)) != GST_FLOW_OK)
          break;

        if (num == 0) {
          GST_WARNING_OBJECT (common, "Invalid CueBlockNumber 0");
          break;
        }

        GST_DEBUG_OBJECT (common, "CueBlockNumber: %" G_GUINT64_FORMAT, num);
        idx.block = num;

        /* mild sanity check, disregard strange cases ... */
        if (idx.block > G_MAXUINT16) {
          GST_DEBUG_OBJECT (common, "... looks suspicious, ignoring");
          idx.block = 1;
        }
        break;
      }

      default:
        ret = gst_matroska_read_common_parse_skip (common, ebml,
            "CueTrackPositions", id);
        break;

      case GST_MATROSKA_ID_CUECODECSTATE:
      case GST_MATROSKA_ID_CUEREFERENCE:
        ret = gst_ebml_read_skip (ebml);
        break;
    }
  }

  DEBUG_ELEMENT_STOP (common, ebml, "CueTrackPositions", ret);

  /* (e.g.) lavf typically creates entries without a block number,
   * which is bogus and leads to contradictory information */
  if (common->index->len) {
    GstMatroskaIndex *last_idx;

    last_idx = &g_array_index (common->index, GstMatroskaIndex,
        common->index->len - 1);
    if (last_idx->block == idx.block && last_idx->pos == idx.pos &&
        last_idx->track == idx.track && idx.time > last_idx->time) {
      GST_DEBUG_OBJECT (common, "Cue entry refers to same location, "
          "but has different time than previous entry; discarding");
      idx.track = 0;
    }
  }

  if ((ret == GST_FLOW_OK || ret == GST_FLOW_EOS)
      && idx.pos != (guint64) - 1 && idx.track > 0) {
    g_array_append_val (common->index, idx);
    (*nentries)++;
  } else if (ret == GST_FLOW_OK || ret == GST_FLOW_EOS) {
    GST_DEBUG_OBJECT (common, "CueTrackPositions without valid content");
  }

  return ret;
}

static GstFlowReturn
gst_matroska_read_common_parse_index_pointentry (GstMatroskaReadCommon *
    common, GstEbmlRead * ebml)
{
  guint32 id;
  GstFlowReturn ret;
  GstClockTime time = GST_CLOCK_TIME_NONE;
  guint nentries = 0;

  DEBUG_ELEMENT_START (common, ebml, "CuePoint");

  if ((ret = gst_ebml_read_master (ebml, &id)) != GST_FLOW_OK) {
    DEBUG_ELEMENT_STOP (common, ebml, "CuePoint", ret);
    return ret;
  }

  while (ret == GST_FLOW_OK && gst_ebml_read_has_remaining (ebml, 1, TRUE)) {
    if ((ret = gst_ebml_peek_id (ebml, &id)) != GST_FLOW_OK)
      break;

    switch (id) {
        /* one single index entry ('point') */
      case GST_MATROSKA_ID_CUETIME:
      {
        if ((ret = gst_ebml_read_uint (ebml, &id, &time)) != GST_FLOW_OK)
          break;

        GST_DEBUG_OBJECT (common, "CueTime: %" G_GUINT64_FORMAT, time);
        time = time * common->time_scale;
        break;
      }

        /* position in the file + track to which it belongs */
      case GST_MATROSKA_ID_CUETRACKPOSITIONS:
      {
        if ((ret =
                gst_matroska_read_common_parse_index_cuetrack (common, ebml,
                    &nentries)) != GST_FLOW_OK)
          break;
        break;
      }

      default:
        ret = gst_matroska_read_common_parse_skip (common, ebml, "CuePoint",
            id);
        break;
    }
  }

  DEBUG_ELEMENT_STOP (common, ebml, "CuePoint", ret);

  if (nentries > 0) {
    if (time == GST_CLOCK_TIME_NONE) {
      GST_WARNING_OBJECT (common, "CuePoint without valid time");
      g_array_remove_range (common->index, common->index->len - nentries,
          nentries);
    } else {
      gint i;

      for (i = common->index->len - nentries; i < common->index->len; i++) {
        GstMatroskaIndex *idx =
            &g_array_index (common->index, GstMatroskaIndex, i);

        idx->time = time;
        GST_DEBUG_OBJECT (common, "Index entry: pos=%" G_GUINT64_FORMAT
            ", time=%" GST_TIME_FORMAT ", track=%u, block=%u", idx->pos,
            GST_TIME_ARGS (idx->time), (guint) idx->track, (guint) idx->block);
      }
    }
  } else {
    GST_DEBUG_OBJECT (common, "Empty CuePoint");
  }

  return ret;
}

gint
gst_matroska_read_common_stream_from_num (GstMatroskaReadCommon * common,
    guint track_num)
{
  guint n;

  g_assert (common->src->len == common->num_streams);
  for (n = 0; n < common->src->len; n++) {
    GstMatroskaTrackContext *context = g_ptr_array_index (common->src, n);

    if (context->num == track_num) {
      return n;
    }
  }

  if (n == common->num_streams)
    GST_WARNING_OBJECT (common,
        "Failed to find corresponding pad for tracknum %d", track_num);

  return -1;
}

GstFlowReturn
gst_matroska_read_common_parse_index (GstMatroskaReadCommon * common,
    GstEbmlRead * ebml)
{
  guint32 id;
  GstFlowReturn ret = GST_FLOW_OK;
  guint i;

  if (common->index)
    g_array_free (common->index, TRUE);
  common->index =
      g_array_sized_new (FALSE, FALSE, sizeof (GstMatroskaIndex), 128);

  DEBUG_ELEMENT_START (common, ebml, "Cues");

  if ((ret = gst_ebml_read_master (ebml, &id)) != GST_FLOW_OK) {
    DEBUG_ELEMENT_STOP (common, ebml, "Cues", ret);
    return ret;
  }

  while (ret == GST_FLOW_OK && gst_ebml_read_has_remaining (ebml, 1, TRUE)) {
    if ((ret = gst_ebml_peek_id (ebml, &id)) != GST_FLOW_OK)
      break;

    switch (id) {
        /* one single index entry ('point') */
      case GST_MATROSKA_ID_POINTENTRY:
        ret = gst_matroska_read_common_parse_index_pointentry (common, ebml);
        break;

      default:
        ret = gst_matroska_read_common_parse_skip (common, ebml, "Cues", id);
        break;
    }
  }
  DEBUG_ELEMENT_STOP (common, ebml, "Cues", ret);

  /* Sort index by time, smallest time first, for easier searching */
  g_array_sort (common->index, (GCompareFunc) gst_matroska_index_compare);

  /* Now sort the track specific index entries into their own arrays */
  for (i = 0; i < common->index->len; i++) {
    GstMatroskaIndex *idx = &g_array_index (common->index, GstMatroskaIndex,
        i);
    gint track_num;
    GstMatroskaTrackContext *ctx;

#if 0
    if (common->element_index) {
      gint writer_id;

      if (idx->track != 0 &&
          (track_num =
              gst_matroska_read_common_stream_from_num (common,
                  idx->track)) != -1) {
        ctx = g_ptr_array_index (common->src, track_num);

        if (ctx->index_writer_id == -1)
          gst_index_get_writer_id (common->element_index,
              GST_OBJECT (ctx->pad), &ctx->index_writer_id);
        writer_id = ctx->index_writer_id;
      } else {
        if (common->element_index_writer_id == -1)
          gst_index_get_writer_id (common->element_index, GST_OBJECT (common),
              &common->element_index_writer_id);
        writer_id = common->element_index_writer_id;
      }

      GST_LOG_OBJECT (common, "adding association %" GST_TIME_FORMAT "-> %"
          G_GUINT64_FORMAT " for writer id %d", GST_TIME_ARGS (idx->time),
          idx->pos, writer_id);
      gst_index_add_association (common->element_index, writer_id,
          GST_ASSOCIATION_FLAG_KEY_UNIT, GST_FORMAT_TIME, idx->time,
          GST_FORMAT_BYTES, idx->pos + common->ebml_segment_start, NULL);
    }
#endif

    if (idx->track == 0)
      continue;

    track_num = gst_matroska_read_common_stream_from_num (common, idx->track);
    if (track_num == -1)
      continue;

    ctx = g_ptr_array_index (common->src, track_num);

    if (ctx->index_table == NULL)
      ctx->index_table =
          g_array_sized_new (FALSE, FALSE, sizeof (GstMatroskaIndex), 128);

    g_array_append_vals (ctx->index_table, idx, 1);
  }

  common->index_parsed = TRUE;

  /* sanity check; empty index normalizes to no index */
  if (common->index->len == 0) {
    g_array_free (common->index, TRUE);
    common->index = NULL;
  }

  return ret;
}

GstFlowReturn
gst_matroska_read_common_parse_info (GstMatroskaReadCommon * common,
    GstElement * el, GstEbmlRead * ebml)
{
  GstFlowReturn ret = GST_FLOW_OK;
  gdouble dur_f = -1.0;
  guint32 id;

  DEBUG_ELEMENT_START (common, ebml, "SegmentInfo");

  if ((ret = gst_ebml_read_master (ebml, &id)) != GST_FLOW_OK) {
    DEBUG_ELEMENT_STOP (common, ebml, "SegmentInfo", ret);
    return ret;
  }

  while (ret == GST_FLOW_OK && gst_ebml_read_has_remaining (ebml, 1, TRUE)) {
    if ((ret = gst_ebml_peek_id (ebml, &id)) != GST_FLOW_OK)
      break;

    switch (id) {
        /* cluster timecode */
      case GST_MATROSKA_ID_TIMECODESCALE:{
        guint64 num;

        if ((ret = gst_ebml_read_uint (ebml, &id, &num)) != GST_FLOW_OK)
          break;


        GST_DEBUG_OBJECT (common, "TimeCodeScale: %" G_GUINT64_FORMAT, num);
        common->time_scale = num;
        break;
      }

      case GST_MATROSKA_ID_DURATION:{
        if ((ret = gst_ebml_read_float (ebml, &id, &dur_f)) != GST_FLOW_OK)
          break;

        if (dur_f <= 0.0) {
          GST_WARNING_OBJECT (common, "Invalid duration %lf", dur_f);
          break;
        }

        GST_DEBUG_OBJECT (common, "Duration: %lf", dur_f);
        break;
      }

      case GST_MATROSKA_ID_WRITINGAPP:{
        gchar *text;

        if ((ret = gst_ebml_read_utf8 (ebml, &id, &text)) != GST_FLOW_OK)
          break;

        GST_DEBUG_OBJECT (common, "WritingApp: %s", GST_STR_NULL (text));
        common->writing_app = text;
        break;
      }

      case GST_MATROSKA_ID_MUXINGAPP:{
        gchar *text;

        if ((ret = gst_ebml_read_utf8 (ebml, &id, &text)) != GST_FLOW_OK)
          break;

        GST_DEBUG_OBJECT (common, "MuxingApp: %s", GST_STR_NULL (text));
        common->muxing_app = text;
        break;
      }

      case GST_MATROSKA_ID_DATEUTC:{
        gint64 time;

        if ((ret = gst_ebml_read_date (ebml, &id, &time)) != GST_FLOW_OK)
          break;

        GST_DEBUG_OBJECT (common, "DateUTC: %" G_GINT64_FORMAT, time);
        common->created = time;
        break;
      }

      case GST_MATROSKA_ID_TITLE:{
        gchar *text;
        GstTagList *taglist;

        if ((ret = gst_ebml_read_utf8 (ebml, &id, &text)) != GST_FLOW_OK)
          break;

        GST_DEBUG_OBJECT (common, "Title: %s", GST_STR_NULL (text));
        taglist = gst_tag_list_new (GST_TAG_TITLE, text, NULL);
        gst_matroska_read_common_found_global_tag (common, el, taglist);
        g_free (text);
        break;
      }

      default:
        ret = gst_matroska_read_common_parse_skip (common, ebml,
            "SegmentInfo", id);
        break;

        /* fall through */
      case GST_MATROSKA_ID_SEGMENTUID:
      case GST_MATROSKA_ID_SEGMENTFILENAME:
      case GST_MATROSKA_ID_PREVUID:
      case GST_MATROSKA_ID_PREVFILENAME:
      case GST_MATROSKA_ID_NEXTUID:
      case GST_MATROSKA_ID_NEXTFILENAME:
      case GST_MATROSKA_ID_SEGMENTFAMILY:
      case GST_MATROSKA_ID_CHAPTERTRANSLATE:
        ret = gst_ebml_read_skip (ebml);
        break;
    }
  }

  if (dur_f > 0.0) {
    GstClockTime dur_u;

    dur_u = gst_gdouble_to_guint64 (dur_f *
        gst_guint64_to_gdouble (common->time_scale));
    if (GST_CLOCK_TIME_IS_VALID (dur_u) && dur_u <= G_MAXINT64)
      common->segment.duration = dur_u;
  }

  DEBUG_ELEMENT_STOP (common, ebml, "SegmentInfo", ret);

  common->segmentinfo_parsed = TRUE;

  return ret;
}

static GstFlowReturn
gst_matroska_read_common_parse_metadata_id_simple_tag (GstMatroskaReadCommon *
    common, GstEbmlRead * ebml, GstTagList ** p_taglist)
{
  /* FIXME: check if there are more useful mappings */
  static const struct
  {
    const gchar *matroska_tagname;
    const gchar *gstreamer_tagname;
  }
  tag_conv[] = {
    {
    GST_MATROSKA_TAG_ID_TITLE, GST_TAG_TITLE}, {
    GST_MATROSKA_TAG_ID_ARTIST, GST_TAG_ARTIST}, {
    GST_MATROSKA_TAG_ID_AUTHOR, GST_TAG_ARTIST}, {
    GST_MATROSKA_TAG_ID_ALBUM, GST_TAG_ALBUM}, {
    GST_MATROSKA_TAG_ID_COMMENTS, GST_TAG_COMMENT}, {
    GST_MATROSKA_TAG_ID_BITSPS, GST_TAG_BITRATE}, {
    GST_MATROSKA_TAG_ID_BPS, GST_TAG_BITRATE}, {
    GST_MATROSKA_TAG_ID_ENCODER, GST_TAG_ENCODER}, {
    GST_MATROSKA_TAG_ID_DATE, GST_TAG_DATE}, {
    GST_MATROSKA_TAG_ID_ISRC, GST_TAG_ISRC}, {
    GST_MATROSKA_TAG_ID_COPYRIGHT, GST_TAG_COPYRIGHT}, {
    GST_MATROSKA_TAG_ID_BPM, GST_TAG_BEATS_PER_MINUTE}, {
    GST_MATROSKA_TAG_ID_TERMS_OF_USE, GST_TAG_LICENSE}, {
    GST_MATROSKA_TAG_ID_COMPOSER, GST_TAG_COMPOSER}, {
    GST_MATROSKA_TAG_ID_LEAD_PERFORMER, GST_TAG_PERFORMER}, {
    GST_MATROSKA_TAG_ID_GENRE, GST_TAG_GENRE}
  };
  GstFlowReturn ret;
  guint32 id;
  gchar *value = NULL;
  gchar *tag = NULL;

  DEBUG_ELEMENT_START (common, ebml, "SimpleTag");

  if ((ret = gst_ebml_read_master (ebml, &id)) != GST_FLOW_OK) {
    DEBUG_ELEMENT_STOP (common, ebml, "SimpleTag", ret);
    return ret;
  }

  while (ret == GST_FLOW_OK && gst_ebml_read_has_remaining (ebml, 1, TRUE)) {
    /* read all sub-entries */

    if ((ret = gst_ebml_peek_id (ebml, &id)) != GST_FLOW_OK)
      break;

    switch (id) {
      case GST_MATROSKA_ID_TAGNAME:
        g_free (tag);
        tag = NULL;
        ret = gst_ebml_read_ascii (ebml, &id, &tag);
        GST_DEBUG_OBJECT (common, "TagName: %s", GST_STR_NULL (tag));
        break;

      case GST_MATROSKA_ID_TAGSTRING:
        g_free (value);
        value = NULL;
        ret = gst_ebml_read_utf8 (ebml, &id, &value);
        GST_DEBUG_OBJECT (common, "TagString: %s", GST_STR_NULL (value));
        break;

      default:
        ret = gst_matroska_read_common_parse_skip (common, ebml, "SimpleTag",
            id);
        break;
        /* fall-through */

      case GST_MATROSKA_ID_TAGLANGUAGE:
      case GST_MATROSKA_ID_TAGDEFAULT:
      case GST_MATROSKA_ID_TAGBINARY:
        ret = gst_ebml_read_skip (ebml);
        break;
    }
  }

  DEBUG_ELEMENT_STOP (common, ebml, "SimpleTag", ret);

  if (tag && value) {
    guint i;

    for (i = 0; i < G_N_ELEMENTS (tag_conv); i++) {
      const gchar *tagname_gst = tag_conv[i].gstreamer_tagname;

      const gchar *tagname_mkv = tag_conv[i].matroska_tagname;

      if (strcmp (tagname_mkv, tag) == 0) {
        GValue dest = { 0, };
        GType dest_type = gst_tag_get_type (tagname_gst);

        /* Ensure that any date string is complete */
        if (dest_type == G_TYPE_DATE) {
          guint year = 1901, month = 1, day = 1;

          /* Dates can be yyyy-MM-dd, yyyy-MM or yyyy, but we need
           * the first type */
          if (sscanf (value, "%04u-%02u-%02u", &year, &month, &day) != 0) {
            g_free (value);
            value = g_strdup_printf ("%04u-%02u-%02u", year, month, day);
          }
        }

        g_value_init (&dest, dest_type);
        if (gst_value_deserialize (&dest, value)) {
          gst_tag_list_add_values (*p_taglist, GST_TAG_MERGE_APPEND,
              tagname_gst, &dest, NULL);
        } else {
          GST_WARNING_OBJECT (common, "Can't transform tag '%s' with "
              "value '%s' to target type '%s'", tag, value,
              g_type_name (dest_type));
        }
        g_value_unset (&dest);
        break;
      }
    }
  }

  g_free (tag);
  g_free (value);

  return ret;
}

static GstFlowReturn
gst_matroska_read_common_parse_metadata_id_tag (GstMatroskaReadCommon * common,
    GstEbmlRead * ebml, GstTagList ** p_taglist)
{
  guint32 id;
  GstFlowReturn ret;
  GArray *chapter_targets, *edition_targets;
  GstTagList *taglist;
  GList *cur;

  DEBUG_ELEMENT_START (common, ebml, "Tag");

  if ((ret = gst_ebml_read_master (ebml, &id)) != GST_FLOW_OK) {
    DEBUG_ELEMENT_STOP (common, ebml, "Tag", ret);
    return ret;
  }

  edition_targets = g_array_new (FALSE, FALSE, sizeof (guint64));
  chapter_targets = g_array_new (FALSE, FALSE, sizeof (guint64));
  taglist = gst_tag_list_new ();

  while (ret == GST_FLOW_OK && gst_ebml_read_has_remaining (ebml, 1, TRUE)) {
    /* read all sub-entries */

    if ((ret = gst_ebml_peek_id (ebml, &id)) != GST_FLOW_OK)
      break;

    switch (id) {
      case GST_MATROSKA_ID_SIMPLETAG:
        ret = gst_matroska_read_common_parse_metadata_id_simple_tag (common,
            ebml, &taglist);
        break;

      case GST_MATROSKA_ID_TARGETS:
        ret =
            gst_matroska_read_common_parse_metadata_targets (common, ebml,
            edition_targets, chapter_targets);
        break;

      default:
        ret = gst_matroska_read_common_parse_skip (common, ebml, "Tag", id);
        break;
    }
  }

  DEBUG_ELEMENT_STOP (common, ebml, "Tag", ret);

  /* if tag is chapter/edition specific - try to find that entry */
  if (G_UNLIKELY (chapter_targets->len > 0 || edition_targets->len > 0)) {
    if (common->toc == NULL)
      GST_WARNING_OBJECT (common,
          "Found chapter/edition specific tag, but TOC doesn't present");
    else {
      cur = common->toc->entries;
      while (cur != NULL) {
        gst_matroska_read_common_parse_toc_tag (cur->data, edition_targets,
            chapter_targets, taglist);
        cur = cur->next;
      }
      common->toc_updated = TRUE;
    }
  } else
    gst_tag_list_insert (*p_taglist, taglist, GST_TAG_MERGE_APPEND);

  gst_tag_list_free (taglist);
  g_array_unref (chapter_targets);
  g_array_unref (edition_targets);

  return ret;
}

GstFlowReturn
gst_matroska_read_common_parse_metadata (GstMatroskaReadCommon * common,
    GstElement * el, GstEbmlRead * ebml)
{
  GstTagList *taglist;
  GstFlowReturn ret = GST_FLOW_OK;
  guint32 id;
  GList *l;
  guint64 curpos;

  curpos = gst_ebml_read_get_pos (ebml);

  /* Make sure we don't parse a tags element twice and
   * post it's tags twice */
  curpos = gst_ebml_read_get_pos (ebml);
  for (l = common->tags_parsed; l; l = l->next) {
    guint64 *pos = l->data;

    if (*pos == curpos) {
      GST_DEBUG_OBJECT (common, "Skipping already parsed Tags at offset %"
          G_GUINT64_FORMAT, curpos);
      return GST_FLOW_OK;
    }
  }

  common->tags_parsed =
      g_list_prepend (common->tags_parsed, g_slice_new (guint64));
  *((guint64 *) common->tags_parsed->data) = curpos;
  /* fall-through */

  if ((ret = gst_ebml_read_master (ebml, &id)) != GST_FLOW_OK) {
    DEBUG_ELEMENT_STOP (common, ebml, "Tags", ret);
    return ret;
  }

<<<<<<< HEAD
  taglist = gst_tag_list_new_empty ();
=======
  taglist = gst_tag_list_new ();
  common->toc_updated = FALSE;
>>>>>>> 113ba4ac

  while (ret == GST_FLOW_OK && gst_ebml_read_has_remaining (ebml, 1, TRUE)) {
    if ((ret = gst_ebml_peek_id (ebml, &id)) != GST_FLOW_OK)
      break;

    switch (id) {
      case GST_MATROSKA_ID_TAG:
        ret = gst_matroska_read_common_parse_metadata_id_tag (common, ebml,
            &taglist);
        break;

      default:
        ret = gst_matroska_read_common_parse_skip (common, ebml, "Tags", id);
        break;
        /* FIXME: Use to limit the tags to specific pads */
    }
  }

  DEBUG_ELEMENT_STOP (common, ebml, "Tags", ret);

  if (G_LIKELY (!gst_tag_list_is_empty (taglist)))
    gst_matroska_read_common_found_global_tag (common, el, taglist);
  else
    gst_tag_list_free (taglist);

  return ret;
}

static GstFlowReturn
gst_matroska_read_common_peek_adapter (GstMatroskaReadCommon * common, guint
    peek, const guint8 ** data)
{
  /* Caller needs to gst_adapter_unmap. */
  *data = gst_adapter_map (common->adapter, peek);
  if (*data == NULL)
    return GST_FLOW_EOS;

  return GST_FLOW_OK;
}

/*
 * Calls pull_range for (offset,size) without advancing our offset
 */
GstFlowReturn
gst_matroska_read_common_peek_bytes (GstMatroskaReadCommon * common, guint64
    offset, guint size, GstBuffer ** p_buf, guint8 ** bytes)
{
  GstFlowReturn ret;

  /* Caching here actually makes much less difference than one would expect.
   * We do it mainly to avoid pulling buffers of 1 byte all the time */
  if (common->cached_buffer) {
    guint64 cache_offset = GST_BUFFER_OFFSET (common->cached_buffer);
    gsize cache_size = gst_buffer_get_size (common->cached_buffer);

    if (cache_offset <= common->offset &&
        (common->offset + size) <= (cache_offset + cache_size)) {
      if (p_buf)
        *p_buf = gst_buffer_copy_region (common->cached_buffer,
            GST_BUFFER_COPY_ALL, common->offset - cache_offset, size);
      if (bytes) {
        if (!common->cached_data) {
          gst_buffer_map (common->cached_buffer, &common->cached_map,
              GST_MAP_READ);
          common->cached_data = common->cached_map.data;
        }
        *bytes = common->cached_data + common->offset - cache_offset;
      }
      return GST_FLOW_OK;
    }
    /* not enough data in the cache, free cache and get a new one */
    if (common->cached_data) {
      gst_buffer_unmap (common->cached_buffer, &common->cached_map);
      common->cached_data = NULL;
    }
    gst_buffer_unref (common->cached_buffer);
    common->cached_buffer = NULL;
  }

  /* refill the cache */
  ret = gst_pad_pull_range (common->sinkpad, common->offset,
      MAX (size, 64 * 1024), &common->cached_buffer);
  if (ret != GST_FLOW_OK) {
    common->cached_buffer = NULL;
    return ret;
  }

  if (gst_buffer_get_size (common->cached_buffer) >= size) {
    if (p_buf)
      *p_buf = gst_buffer_copy_region (common->cached_buffer,
          GST_BUFFER_COPY_ALL, 0, size);
    if (bytes) {
      gst_buffer_map (common->cached_buffer, &common->cached_map, GST_MAP_READ);
      common->cached_data = common->cached_map.data;
      *bytes = common->cached_data;
    }
    return GST_FLOW_OK;
  }

  /* Not possible to get enough data, try a last time with
   * requesting exactly the size we need */
  gst_buffer_unref (common->cached_buffer);
  common->cached_buffer = NULL;

  ret =
      gst_pad_pull_range (common->sinkpad, common->offset, size,
      &common->cached_buffer);
  if (ret != GST_FLOW_OK) {
    GST_DEBUG_OBJECT (common, "pull_range returned %d", ret);
    if (p_buf)
      *p_buf = NULL;
    if (bytes)
      *bytes = NULL;
    return ret;
  }

  if (gst_buffer_get_size (common->cached_buffer) < size) {
    GST_WARNING_OBJECT (common, "Dropping short buffer at offset %"
        G_GUINT64_FORMAT ": wanted %u bytes, got %" G_GSIZE_FORMAT " bytes",
        common->offset, size, gst_buffer_get_size (common->cached_buffer));

    gst_buffer_unref (common->cached_buffer);
    common->cached_buffer = NULL;
    if (p_buf)
      *p_buf = NULL;
    if (bytes)
      *bytes = NULL;
    return GST_FLOW_EOS;
  }

  if (p_buf)
    *p_buf = gst_buffer_copy_region (common->cached_buffer,
        GST_BUFFER_COPY_ALL, 0, size);
  if (bytes) {
    gst_buffer_map (common->cached_buffer, &common->cached_map, GST_MAP_READ);
    common->cached_data = common->cached_map.data;
    *bytes = common->cached_data;
  }

  return GST_FLOW_OK;
}

static GstFlowReturn
gst_matroska_read_common_peek_pull (GstMatroskaReadCommon * common, guint peek,
    guint8 ** data)
{
  return gst_matroska_read_common_peek_bytes (common, common->offset, peek,
      NULL, data);
}

GstFlowReturn
gst_matroska_read_common_peek_id_length_pull (GstMatroskaReadCommon * common,
    GstElement * el, guint32 * _id, guint64 * _length, guint * _needed)
{
  return gst_ebml_peek_id_length (_id, _length, _needed,
      (GstPeekData) gst_matroska_read_common_peek_pull, (gpointer) common, el,
      common->offset);
}

GstFlowReturn
gst_matroska_read_common_peek_id_length_push (GstMatroskaReadCommon * common,
    GstElement * el, guint32 * _id, guint64 * _length, guint * _needed)
{
  GstFlowReturn ret;

  ret = gst_ebml_peek_id_length (_id, _length, _needed,
      (GstPeekData) gst_matroska_read_common_peek_adapter, (gpointer) common,
      el, common->offset);

  gst_adapter_unmap (common->adapter);

  return ret;
}

static GstFlowReturn
gst_matroska_read_common_read_track_encoding (GstMatroskaReadCommon * common,
    GstEbmlRead * ebml, GstMatroskaTrackContext * context)
{
  GstMatroskaTrackEncoding enc = { 0, };
  GstFlowReturn ret;
  guint32 id;

  DEBUG_ELEMENT_START (common, ebml, "ContentEncoding");
  /* Set default values */
  enc.scope = 1;
  /* All other default values are 0 */

  if ((ret = gst_ebml_read_master (ebml, &id)) != GST_FLOW_OK) {
    DEBUG_ELEMENT_STOP (common, ebml, "ContentEncoding", ret);
    return ret;
  }

  while (ret == GST_FLOW_OK && gst_ebml_read_has_remaining (ebml, 1, TRUE)) {
    if ((ret = gst_ebml_peek_id (ebml, &id)) != GST_FLOW_OK)
      break;

    switch (id) {
      case GST_MATROSKA_ID_CONTENTENCODINGORDER:{
        guint64 num;

        if ((ret = gst_ebml_read_uint (ebml, &id, &num)) != GST_FLOW_OK)
          break;

        if (!gst_matroska_read_common_encoding_order_unique (context->encodings,
                num)) {
          GST_ERROR_OBJECT (common, "ContentEncodingOrder %" G_GUINT64_FORMAT
              "is not unique for track %d", num, context->num);
          ret = GST_FLOW_ERROR;
          break;
        }

        GST_DEBUG_OBJECT (common, "ContentEncodingOrder: %" G_GUINT64_FORMAT,
            num);
        enc.order = num;
        break;
      }
      case GST_MATROSKA_ID_CONTENTENCODINGSCOPE:{
        guint64 num;

        if ((ret = gst_ebml_read_uint (ebml, &id, &num)) != GST_FLOW_OK)
          break;

        if (num > 7 && num == 0) {
          GST_ERROR_OBJECT (common, "Invalid ContentEncodingScope %"
              G_GUINT64_FORMAT, num);
          ret = GST_FLOW_ERROR;
          break;
        }

        GST_DEBUG_OBJECT (common, "ContentEncodingScope: %" G_GUINT64_FORMAT,
            num);
        enc.scope = num;

        break;
      }
      case GST_MATROSKA_ID_CONTENTENCODINGTYPE:{
        guint64 num;

        if ((ret = gst_ebml_read_uint (ebml, &id, &num)) != GST_FLOW_OK)
          break;

        if (num > 1) {
          GST_ERROR_OBJECT (common, "Invalid ContentEncodingType %"
              G_GUINT64_FORMAT, num);
          ret = GST_FLOW_ERROR;
          break;
        } else if (num != 0) {
          GST_ERROR_OBJECT (common, "Encrypted tracks are not supported yet");
          ret = GST_FLOW_ERROR;
          break;
        }
        GST_DEBUG_OBJECT (common, "ContentEncodingType: %" G_GUINT64_FORMAT,
            num);
        enc.type = num;
        break;
      }
      case GST_MATROSKA_ID_CONTENTCOMPRESSION:{

        DEBUG_ELEMENT_START (common, ebml, "ContentCompression");

        if ((ret = gst_ebml_read_master (ebml, &id)) != GST_FLOW_OK)
          break;

        while (ret == GST_FLOW_OK &&
            gst_ebml_read_has_remaining (ebml, 1, TRUE)) {
          if ((ret = gst_ebml_peek_id (ebml, &id)) != GST_FLOW_OK)
            break;

          switch (id) {
            case GST_MATROSKA_ID_CONTENTCOMPALGO:{
              guint64 num;

              if ((ret = gst_ebml_read_uint (ebml, &id, &num)) != GST_FLOW_OK) {
                break;
              }
              if (num > 3) {
                GST_ERROR_OBJECT (common, "Invalid ContentCompAlgo %"
                    G_GUINT64_FORMAT, num);
                ret = GST_FLOW_ERROR;
                break;
              }
              GST_DEBUG_OBJECT (common, "ContentCompAlgo: %" G_GUINT64_FORMAT,
                  num);
              enc.comp_algo = num;

              break;
            }
            case GST_MATROSKA_ID_CONTENTCOMPSETTINGS:{
              guint8 *data;
              guint64 size;

              if ((ret =
                      gst_ebml_read_binary (ebml, &id, &data,
                          &size)) != GST_FLOW_OK) {
                break;
              }
              enc.comp_settings = data;
              enc.comp_settings_length = size;
              GST_DEBUG_OBJECT (common,
                  "ContentCompSettings of size %" G_GUINT64_FORMAT, size);
              break;
            }
            default:
              GST_WARNING_OBJECT (common,
                  "Unknown ContentCompression subelement 0x%x - ignoring", id);
              ret = gst_ebml_read_skip (ebml);
              break;
          }
        }
        DEBUG_ELEMENT_STOP (common, ebml, "ContentCompression", ret);
        break;
      }

      case GST_MATROSKA_ID_CONTENTENCRYPTION:
        GST_ERROR_OBJECT (common, "Encrypted tracks not yet supported");
        gst_ebml_read_skip (ebml);
        ret = GST_FLOW_ERROR;
        break;
      default:
        GST_WARNING_OBJECT (common,
            "Unknown ContentEncoding subelement 0x%x - ignoring", id);
        ret = gst_ebml_read_skip (ebml);
        break;
    }
  }

  DEBUG_ELEMENT_STOP (common, ebml, "ContentEncoding", ret);
  if (ret != GST_FLOW_OK && ret != GST_FLOW_EOS)
    return ret;

  /* TODO: Check if the combination of values is valid */

  g_array_append_val (context->encodings, enc);

  return ret;
}

GstFlowReturn
gst_matroska_read_common_read_track_encodings (GstMatroskaReadCommon * common,
    GstEbmlRead * ebml, GstMatroskaTrackContext * context)
{
  GstFlowReturn ret;
  guint32 id;

  DEBUG_ELEMENT_START (common, ebml, "ContentEncodings");

  if ((ret = gst_ebml_read_master (ebml, &id)) != GST_FLOW_OK) {
    DEBUG_ELEMENT_STOP (common, ebml, "ContentEncodings", ret);
    return ret;
  }

  context->encodings =
      g_array_sized_new (FALSE, FALSE, sizeof (GstMatroskaTrackEncoding), 1);

  while (ret == GST_FLOW_OK && gst_ebml_read_has_remaining (ebml, 1, TRUE)) {
    if ((ret = gst_ebml_peek_id (ebml, &id)) != GST_FLOW_OK)
      break;

    switch (id) {
      case GST_MATROSKA_ID_CONTENTENCODING:
        ret = gst_matroska_read_common_read_track_encoding (common, ebml,
            context);
        break;
      default:
        GST_WARNING_OBJECT (common,
            "Unknown ContentEncodings subelement 0x%x - ignoring", id);
        ret = gst_ebml_read_skip (ebml);
        break;
    }
  }

  DEBUG_ELEMENT_STOP (common, ebml, "ContentEncodings", ret);
  if (ret != GST_FLOW_OK && ret != GST_FLOW_EOS)
    return ret;

  /* Sort encodings according to their order */
  g_array_sort (context->encodings,
      (GCompareFunc) gst_matroska_read_common_encoding_cmp);

  return gst_matroska_decode_content_encodings (context->encodings);
}

/* call with object lock held */
void
gst_matroska_read_common_reset_streams (GstMatroskaReadCommon * common,
    GstClockTime time, gboolean full)
{
  gint i;

  GST_DEBUG_OBJECT (common, "resetting stream state");

  g_assert (common->src->len == common->num_streams);
  for (i = 0; i < common->src->len; i++) {
    GstMatroskaTrackContext *context = g_ptr_array_index (common->src, i);
    context->pos = time;
    context->set_discont = TRUE;
    context->eos = FALSE;
    context->from_time = GST_CLOCK_TIME_NONE;
    if (full)
      context->last_flow = GST_FLOW_OK;
    if (context->type == GST_MATROSKA_TRACK_TYPE_VIDEO) {
      GstMatroskaTrackVideoContext *videocontext =
          (GstMatroskaTrackVideoContext *) context;
      /* demux object lock held by caller */
      videocontext->earliest_time = GST_CLOCK_TIME_NONE;
    }
  }
}

gboolean
gst_matroska_read_common_tracknumber_unique (GstMatroskaReadCommon * common,
    guint64 num)
{
  gint i;

  g_assert (common->src->len == common->num_streams);
  for (i = 0; i < common->src->len; i++) {
    GstMatroskaTrackContext *context = g_ptr_array_index (common->src, i);

    if (context->num == num)
      return FALSE;
  }

  return TRUE;
}<|MERGE_RESOLUTION|>--- conflicted
+++ resolved
@@ -1969,12 +1969,8 @@
     return ret;
   }
 
-<<<<<<< HEAD
   taglist = gst_tag_list_new_empty ();
-=======
-  taglist = gst_tag_list_new ();
   common->toc_updated = FALSE;
->>>>>>> 113ba4ac
 
   while (ret == GST_FLOW_OK && gst_ebml_read_has_remaining (ebml, 1, TRUE)) {
     if ((ret = gst_ebml_peek_id (ebml, &id)) != GST_FLOW_OK)
